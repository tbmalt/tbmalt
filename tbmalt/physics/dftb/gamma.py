--- conflicted
+++ resolved
@@ -262,9 +262,6 @@
                           invr: Tensor, hubbard_Us: Tensor) -> Tensor:
     """Build the gamma matrix with pbc via the exponential method.
 
-<<<<<<< HEAD
-    r = geometry.periodicity.periodic_distances
-=======
     Arguments:
         geometry: `Geometry` object of the system(s) whose gamma matrix is to
             be constructed.
@@ -314,7 +311,6 @@
 
     # Read geometry information
     r = geometry.periodic.periodic_distances
->>>>>>> 3fbae04f
     U = torch.clone(hubbard_Us).repeat(r.size(-3), 1, 1).transpose(0, 1)
     z = geometry.atomic_numbers
     U = U.squeeze(0) if z.ndim == 1 else U
