--- conflicted
+++ resolved
@@ -34,17 +34,11 @@
     decouple the mixer tests from the maths module.
 
 """
+import pytest
 import torch
 from torch.autograd import gradcheck
-import pytest
-<<<<<<< HEAD
-
 from tbmalt.common.maths.mixers import Simple, Anderson
-from tbmalt.tests.test_utils import *
-=======
-from tbmalt.common.maths.mixers import Simple
 from tbmalt.tests.test_utils import fix_seed, clean_zero_padding
->>>>>>> 5548fffa
 from tbmalt.common.maths import sym, eighb
 from tbmalt.common.batch import pack
 
@@ -252,8 +246,8 @@
     mixer.cull(cull_list)
     # Next mixer call should crash if cull was not implemented correctly.
     a = mixer(func(a[~cull_list]), a[~cull_list])
-    chk_6 = a.shape == a_copy[cull_list].shape
-    assert chk_5a, f'{name} returned an unexpected shape after cull operation'
+    chk_6 = a.shape == a_copy[~cull_list].shape
+    assert chk_6, f'{name} returned an unexpected shape after cull operation'
 
     # Check 7
     # This only performs the reset operation to catch any fatal errors.
