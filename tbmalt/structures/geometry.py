--- conflicted
+++ resolved
@@ -270,15 +270,10 @@
     def distances(self) -> Tensor:
         """Distance matrix between atoms in the system."""
         # Todo: Modify to account for PBC
-
-<<<<<<< HEAD
-        dist = torch.cdist(self.positions, self.positions, p=2).clone()
-=======
-        dist_raw = torch.cdist(self.positions, self.positions, p=2)
->>>>>>> fdc157bd
+        
         # Ensure padding area is zeroed out
         # But don't modify in place
-        dist = dist_raw.clone()
+        dist = torch.cdist(self.positions, self.positions, p=2).clone()
         dist[self._mask_dist] = 0
 
         # cdist bug, sometimes distances diagonal is not zero
