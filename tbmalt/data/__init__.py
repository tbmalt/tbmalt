# -*- coding: utf-8 -*-
"""Constants & reference data required by TBMaLT is stored in the data module.

The data module stores any static data needed by TBMaLT or its users. This
includes, but is not limited to, constants, conversion factors, reference
data, etc. Attributes present in the module level namespace (:mod:`data`) are
documented here. However, those stored in sub-domains, such as :mod:`.units`,
are documented in their respective module sections.


Attributes:
    chemical_symbols (List[str]): List of chemical symbols whose indices are
        the atomic numbers of the associated elements; i.e.
        `chemical_symbols[6]` will yield `"C"`.
    atomic_numbers (Dict[str, int]): Dictionary keyed by chemical symbols &
        valued by atomic numbers. This is used to get the atomic number
        associated with a given chemical symbol.

"""
<<<<<<< HEAD
from typing import List, Dict

# Chemical symbols of the elements. Neutronium is included to ensure the index
# matches the atomic number.
chemical_symbols: List[str] = [
    # Period zero
    'X' ,
    # Period one
    'H' , 'He',
    # Period two
    'Li', 'Be', 'B' , 'C' , 'N' , 'O' , 'F' , 'Ne',
    # Period three
    'Na', 'Mg', 'Al', 'Si', 'P' , 'S' , 'Cl', 'Ar',
    # Period four
    'K',  'Ca', 'Sc', 'Ti', 'V' , 'Cr', 'Mn', 'Fe', 'Co', 'Ni', 'Cu', 'Zn',
    'Ga', 'Ge', 'As', 'Se', 'Br', 'Kr',
    # Period five
    'Rb', 'Sr', 'Y' , 'Zr', 'Nb', 'Mo', 'Tc', 'Ru', 'Rh', 'Pd', 'Ag', 'Cd',
    'In', 'Sn', 'Sb', 'Te', 'I' , 'Xe',
    # Period six
    'Cs', 'Ba', 'La', 'Ce', 'Pr', 'Nd', 'Pm', 'Sm', 'Eu', 'Gd', 'Tb', 'Dy',
    'Ho', 'Er', 'Tm', 'Yb', 'Lu', 'Hf', 'Ta', 'W' , 'Re', 'Os', 'Ir', 'Pt',
    'Au', 'Hg', 'Tl', 'Pb', 'Bi', 'Po', 'At', 'Rn',
    # Period seven
    'Fr', 'Ra', 'Ac', 'Th', 'Pa', 'U' , 'Np', 'Pu', 'Am', 'Cm', 'Bk', 'Cf',
    'Es', 'Fm', 'Md', 'No', 'Lr', 'Rf', 'Db', 'Sg', 'Bh', 'Hs', 'Mt', 'Ds',
    'Rg', 'Cn', 'Nh', 'Fl', 'Mc', 'Lv', 'Ts', 'Og'
]

# Dictionary for looking up an element's atomic number.
atomic_numbers: Dict[str, int] = {sym: z for z, sym in
                                  enumerate(chemical_symbols)}
=======
# Make chemical_symbols/atomic_numbers accessible in the tbmalt.data namespace
from tbmalt.data.elements import chemical_symbols, atomic_numbers
>>>>>>> b7f9b833
<|MERGE_RESOLUTION|>--- conflicted
+++ resolved
@@ -17,40 +17,5 @@
         associated with a given chemical symbol.
 
 """
-<<<<<<< HEAD
-from typing import List, Dict
-
-# Chemical symbols of the elements. Neutronium is included to ensure the index
-# matches the atomic number.
-chemical_symbols: List[str] = [
-    # Period zero
-    'X' ,
-    # Period one
-    'H' , 'He',
-    # Period two
-    'Li', 'Be', 'B' , 'C' , 'N' , 'O' , 'F' , 'Ne',
-    # Period three
-    'Na', 'Mg', 'Al', 'Si', 'P' , 'S' , 'Cl', 'Ar',
-    # Period four
-    'K',  'Ca', 'Sc', 'Ti', 'V' , 'Cr', 'Mn', 'Fe', 'Co', 'Ni', 'Cu', 'Zn',
-    'Ga', 'Ge', 'As', 'Se', 'Br', 'Kr',
-    # Period five
-    'Rb', 'Sr', 'Y' , 'Zr', 'Nb', 'Mo', 'Tc', 'Ru', 'Rh', 'Pd', 'Ag', 'Cd',
-    'In', 'Sn', 'Sb', 'Te', 'I' , 'Xe',
-    # Period six
-    'Cs', 'Ba', 'La', 'Ce', 'Pr', 'Nd', 'Pm', 'Sm', 'Eu', 'Gd', 'Tb', 'Dy',
-    'Ho', 'Er', 'Tm', 'Yb', 'Lu', 'Hf', 'Ta', 'W' , 'Re', 'Os', 'Ir', 'Pt',
-    'Au', 'Hg', 'Tl', 'Pb', 'Bi', 'Po', 'At', 'Rn',
-    # Period seven
-    'Fr', 'Ra', 'Ac', 'Th', 'Pa', 'U' , 'Np', 'Pu', 'Am', 'Cm', 'Bk', 'Cf',
-    'Es', 'Fm', 'Md', 'No', 'Lr', 'Rf', 'Db', 'Sg', 'Bh', 'Hs', 'Mt', 'Ds',
-    'Rg', 'Cn', 'Nh', 'Fl', 'Mc', 'Lv', 'Ts', 'Og'
-]
-
-# Dictionary for looking up an element's atomic number.
-atomic_numbers: Dict[str, int] = {sym: z for z, sym in
-                                  enumerate(chemical_symbols)}
-=======
 # Make chemical_symbols/atomic_numbers accessible in the tbmalt.data namespace
-from tbmalt.data.elements import chemical_symbols, atomic_numbers
->>>>>>> b7f9b833
+from tbmalt.data.elements import chemical_symbols, atomic_numbers