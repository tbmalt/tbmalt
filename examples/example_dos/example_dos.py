--- conflicted
+++ resolved
@@ -340,15 +340,9 @@
     # Pred
     for ibatch, data in enumerate(test_data):
         scc_pred = dftb_results(data['number'], data['position'],
-<<<<<<< HEAD
                                 data['lattice'])
-        fermi_pred = getattr(scc_pred, 'fermi_energy').detach()
-        hl_pred = getattr(scc_pred, 'homo_lumo').detach()
-=======
-                                data['latvec'])
         fermi_pred = getattr(scc_pred, 'fermi_energy').detach() / energy_units['ev']
         hl_pred = getattr(scc_pred, 'homo_lumo').detach() / energy_units['ev']
->>>>>>> 3fbae04f
         hl_pred_tot.append(hl_pred)
         eigval_pred = getattr(scc_pred, 'eigenvalue').detach() / energy_units['ev']
         dos_pred = dos((eigval_pred), energies_test, 0.09)
