import os
from os.path import join, dirname
import pytest
import torch
from typing import List
import numpy as np
from ase.build import molecule

from tbmalt.physics.dftb.feeds import ScipySkFeed, SkFeed, SkfOccupationFeed, HubbardFeed
from tbmalt import Geometry, OrbitalInfo
from tbmalt.common.batch import pack
from functools import reduce

torch.set_default_dtype(torch.float64)


def molecules(device) -> List[Geometry]:
    """Returns a selection of `Geometry` entities for testing.

    Currently, returned systems are H2, CH4, and C2H2Au2S3. The last of which
    is designed to ensure most possible interaction types are checked.

    Arguments:
        device: device onto which the `Geometry` objects should be placed.
            [DEFAULT=None]

    Returns:
        geometries: A list of `Geometry` objects.
    """
    H2 = Geometry(torch.tensor([1, 1], device=device),
                  torch.tensor([
                      [+0.00, +0.00, +0.37],
                      [+0.00, +0.00, -0.37]],
                      device=device),
                  units='angstrom')

    CH4 = Geometry(torch.tensor([6, 1, 1, 1, 1], device=device),
                   torch.tensor([
                       [+0.00, +0.00, +0.00],
                       [+0.63, +0.63, +0.63],
                       [-0.63, -0.63, +0.63],
                       [+0.63, -0.63, -0.63],
                       [-0.63, +0.63, -0.63]],
                       device=device),
                   units='angstrom')

    C2H2Au2S3 = Geometry(torch.tensor([1, 6, 16, 79, 16, 79, 16, 6, 1], device=device),
                         torch.tensor([
                             [+0.00, +0.00, +0.00],
                             [-0.03, +0.83, +0.86],
                             [-0.65, +1.30, +1.60],
                             [+0.14, +1.80, +2.15],
                             [-0.55, +0.42, +2.36],
                             [+0.03, +2.41, +3.46],
                             [+1.12, +1.66, +3.23],
                             [+1.10, +0.97, +0.86],
                             [+0.19, +0.93, +4.08]],
                             device=device),
                         units='angstrom')

    return [H2, CH4, C2H2Au2S3]


def hamiltonians(device):
    matrices = []
    path = join(dirname(__file__), 'data/skfeed')
    for system in ['H2', 'CH4', 'C2H2Au2S3']:
        matrices.append(torch.tensor(np.loadtxt(
            join(path, f'{system}_H.csv'), delimiter=','),
            device=device))
    return matrices


def overlaps(device):
    matrices = []
    path = join(dirname(__file__), 'data/skfeed')
    for system in ['H2', 'CH4', 'C2H2Au2S3']:
        matrices.append(torch.tensor(np.loadtxt(
            join(path, f'{system}_S.csv'), delimiter=','),
            device=device))
    return matrices


#########################################
# tbmalt.physics.dftb.feeds.ScipySkFeed #
#########################################
# Single
def test_scipyskfeed_single(device, skf_file: str):
    """ScipySkFeed matrix single system operability tolerance test"""

    if device.type == "cuda":
        pytest.skip("Scipy splines do not support CUDA.")

    b_def = {1: [0], 6: [0, 1], 16: [0, 1, 2], 79: [0, 1, 2]}
    H_feed = ScipySkFeed.from_database(
        skf_file, [1, 6, 16, 79], 'hamiltonian', device=device)
    S_feed = ScipySkFeed.from_database(
        skf_file, [1, 6, 16, 79], 'overlap', device=device)

    for mol, H_ref, S_ref in zip(
            molecules(device), hamiltonians(device), overlaps(device)):
        H = H_feed.matrix(mol, OrbitalInfo(mol.atomic_numbers, b_def))
        S = S_feed.matrix(mol, OrbitalInfo(mol.atomic_numbers, b_def))

        check_1 = torch.allclose(H, H_ref, atol=1E-7)
        check_2 = torch.allclose(S, S_ref, atol=1E-7)
        check_3 = H.device == device

        assert check_1, f'ScipySkFeed H matrix outside of tolerance ({mol})'
        assert check_2, f'ScipySkFeed S matrix outside of tolerance ({mol})'
        assert check_3, 'ScipySkFeed.matrix returned on incorrect device'


# Batch
def test_scipyskfeed_batch(device, skf_file: str):
    """ScipySkFeed matrix batch operability tolerance test"""

    if device.type == "cuda":
        pytest.skip("Scipy splines do not support CUDA.")

    H_feed = ScipySkFeed.from_database(
        skf_file, [1, 6, 16, 79], 'hamiltonian', device=device)
    S_feed = ScipySkFeed.from_database(
        skf_file, [1, 6, 16, 79], 'overlap', device=device)

    mols = reduce(lambda i, j: i+j, molecules(device))
    orbs = OrbitalInfo(mols.atomic_numbers,
                        {1: [0], 6: [0, 1], 16: [0, 1, 2], 79: [0, 1, 2]})

    H = H_feed.matrix(mols, orbs)
    S = S_feed.matrix(mols, orbs)

    check_1 = torch.allclose(H, pack(hamiltonians(device)), atol=1E-7)
    check_2 = torch.allclose(S, pack(overlaps(device)), atol=1E-7)
    check_3 = H.device == device

    # Check that batches of size one do not cause problems
    check_4 = (H_feed.matrix(mols[0:1], orbs[0:1]).ndim == 3)

    assert check_1, 'ScipySkFeed H matrix outside of tolerance (batch)'
    assert check_2, 'ScipySkFeed S matrix outside of tolerance (batch)'
    assert check_3, 'ScipySkFeed.matrix returned on incorrect device'
    assert check_4, 'Failure to operate on batches of size "one"'

# Note that gradient tests are not performed on the ScipySkFeed as it is not
# backpropagatable due to its use of Scipy splines for interpolation.

#########################################
# tbmalt.physics.dftb.feeds.SkFeed #
#########################################
# Hamiltonian and overlap data for CH4 and H2O
def reference_data(device):
    H_ref_ch4 = torch.tensor(
        [[-5.048917654803000E-01, 0.000000000000000E+00, 0.000000000000000E+00,
          0.000000000000000E+00, -3.235506247119279E-01, -3.235506247119279E-01,
          -3.235506247119279E-01, -3.235506247119279E-01],
         [0.000000000000000E+00, -1.943551799182000E-01, 0.000000000000000E+00,
          0.000000000000000E+00, -1.644218947194303E-01, 1.644218947194303E-01,
          1.644218947194303E-01, -1.644218947194303E-01],
         [0.000000000000000E+00, 0.000000000000000E+00, -1.943551799182000E-01,
          0.000000000000000E+00, -1.644218947194303E-01, -1.644218947194303E-01,
          1.644218947194303E-01, 1.644218947194303E-01],
         [0.000000000000000E+00, 0.000000000000000E+00, 0.000000000000000E+00,
          -1.943551799182000E-01, -1.644218947194303E-01, 1.644218947194303E-01,
          -1.644218947194303E-01, 1.644218947194303E-01],
         [-3.235506247119279E-01, -1.644218947194303E-01, -1.644218947194303E-01,
          -1.644218947194303E-01, -2.386005440483000E-01, -6.680097953235961E-02,
          -6.680097953235961E-02, -6.680097953235961E-02],
         [-3.235506247119279E-01, 1.644218947194303E-01, -1.644218947194303E-01,
          1.644218947194303E-01, -6.680097953235961E-02, -2.386005440483000E-01,
          -6.680097953235961E-02, -6.680097953235961E-02],
         [-3.235506247119279E-01, 1.644218947194303E-01, 1.644218947194303E-01,
          -1.644218947194303E-01, -6.680097953235961E-02, -6.680097953235961E-02,
          -2.386005440483000E-01, -6.680097953235961E-02],
         [-3.235506247119279E-01, -1.644218947194303E-01, 1.644218947194303E-01,
          1.644218947194303E-01, -6.680097953235961E-02, -6.680097953235961E-02,
          -6.680097953235961E-02, -2.386005440483000E-01]],
    device=device)

    S_ref_ch4 = torch.tensor(
        [[1.000000000000000E+00, 0.000000000000000E+00, 0.000000000000000E+00,
          0.000000000000000E+00, 4.084679411526629E-01, 4.084679411526629E-01,
          4.084679411526629E-01, 4.084679411526629E-01],
         [0.000000000000000E+00, 1.000000000000000E+00, 0.000000000000000E+00,
          0.000000000000000E+00, 2.598016488988212E-01, -2.598016488988212E-01,
          -2.598016488988212E-01, 2.598016488988212E-01],
         [0.000000000000000E+00, 0.000000000000000E+00, 1.000000000000000E+00,
          0.000000000000000E+00, 2.598016488988212E-01, 2.598016488988212E-01,
          -2.598016488988212E-01, -2.598016488988212E-01],
         [0.000000000000000E+00, 0.000000000000000E+00, 0.000000000000000E+00,
          1.000000000000000E+00, 2.598016488988212E-01, -2.598016488988212E-01,
          2.598016488988212E-01, -2.598016488988212E-01],
         [4.084679411526629E-01, 2.598016488988212E-01, 2.598016488988212E-01,
          2.598016488988212E-01, 1.000000000000000E+00, 8.616232232870227E-02,
          8.616232232870227E-02, 8.616232232870227E-02],
         [4.084679411526629E-01, -2.598016488988212E-01, 2.598016488988212E-01,
          -2.598016488988212E-01, 8.616232232870227E-02, 1.000000000000000E+00,
          8.616232232870227E-02, 8.616232232870227E-02],
         [4.084679411526629E-01, -2.598016488988212E-01, -2.598016488988212E-01,
          2.598016488988212E-01, 8.616232232870227E-02, 8.616232232870227E-02,
          1.000000000000000E+00, 8.616232232870227E-02],
         [4.084679411526629E-01, 2.598016488988212E-01, -2.598016488988212E-01,
          -2.598016488988212E-01, 8.616232232870227E-02, 8.616232232870227E-02,
          8.616232232870227E-02, 1.000000000000000E+00]],
        device=device)

    H_ref_h2o = torch.tensor(
        [[-8.788325840766993E-01, 0.000000000000000E+00, 0.000000000000000E+00,
          0.000000000000000E+00, -4.882459882956572E-01, -4.882459882956572E-01],
         [0.000000000000000E+00, -3.321317735287993E-01, 0.000000000000000E+00,
          0.000000000000000E+00, -2.760418336133891E-01, 2.760418336133891E-01],
         [0.000000000000000E+00, 0.000000000000000E+00, -3.321317735287993E-01,
          0.000000000000000E+00, 2.156680014519258E-01, 2.156680014519258E-01],
         [0.000000000000000E+00, 0.000000000000000E+00, 0.000000000000000E+00,
          -3.321317735287993E-01, 0.000000000000000E+00, 0.000000000000000E+00],
         [-4.882459882956572E-01, -2.760418336133891E-01, 2.156680014519258E-01,
          0.000000000000000E+00, -2.386005440482994E-01, -1.056313505954941E-01],
         [-4.882459882956572E-01, 2.760418336133891E-01, 2.156680014519258E-01,
          0.000000000000000E+00, -1.056313505954941E-01, -2.386005440482994E-01]],
        device=device)

    S_ref_h2o = torch.tensor(
        [[1.000000000000000E+00, 0.000000000000000E+00, 0.000000000000000E+00,
          0.000000000000000E+00, 4.090587540889245E-01, 4.090587540889245E-01],
         [0.000000000000000E+00, 1.000000000000000E+00, 0.000000000000000E+00,
          0.000000000000000E+00, 3.165866606110211E-01, -3.165866606110211E-01],
         [0.000000000000000E+00, 0.000000000000000E+00, 1.000000000000000E+00,
          0.000000000000000E+00, -2.473451631825645E-01, -2.473451631825645E-01],
         [0.000000000000000E+00, 0.000000000000000E+00, 0.000000000000000E+00,
          1.000000000000000E+00, 0.000000000000000E+00, 0.000000000000000E+00],
         [4.090587540889245E-01, 3.165866606110211E-01, -2.473451631825645E-01,
          0.000000000000000E+00, 1.000000000000000E+00, 1.554584894565836E-01],
         [4.090587540889245E-01, -3.165866606110211E-01, -2.473451631825645E-01,
          0.000000000000000E+00, 1.554584894565836E-01, 1.000000000000000E+00]],
        device=device)

    return H_ref_ch4, S_ref_ch4, H_ref_h2o, S_ref_h2o


def test_skfeed_single(device, skf_file_vcr):
    """SkFeed matrix single system operability tolerance test"""

    H_ref_ch4, S_ref_ch4, H_ref_h2o, S_ref_h2o = reference_data(device)

    species = [1, 6, 7, 8]
    b_def = {1: [0], 6: [0, 1], 7: [0, 1], 8: [0, 1]}

    # Load the Hamiltonian, overlap feed model
    h_feed = SkFeed.from_database(skf_file_vcr, species, 'hamiltonian',
                                  interpolation='bicubic', device=device)
    s_feed = SkFeed.from_database(skf_file_vcr, species, 'overlap',
                                  interpolation='bicubic', device=device)

    # Define (wave-function) compression radii, keep s and p the same
    vcrs = [torch.tensor([2.7, 2.5, 2.5, 2.5, 2.5], device=device),
            torch.tensor([2.3, 2.5, 2.5], device=device)]
    H_ref = [H_ref_ch4.to(device), H_ref_h2o.to(device)]
    S_ref = [S_ref_ch4.to(device), S_ref_h2o.to(device)]

    for ii, mol in enumerate([molecule('CH4'), molecule('H2O')]):
        mol = Geometry.from_ase_atoms(mol, device=device)
        h_feed.vcr = vcrs[ii]
        s_feed.vcr = vcrs[ii]

        H = h_feed.matrix(mol, OrbitalInfo(mol.atomic_numbers, b_def))
        S = s_feed.matrix(mol, OrbitalInfo(mol.atomic_numbers, b_def))

        check_1 = torch.allclose(H, H_ref[ii], atol=2E-5)
        check_2 = torch.allclose(S, S_ref[ii], atol=1E-4)
        check_3 = H.device == device

        assert check_1, f'SkFeed H matrix outside of tolerance ({mol})'
        assert check_2, f'SkFeed S matrix outside of tolerance ({mol})'
        assert check_3, 'SkFeed.matrix returned on incorrect device'



# Batch
def test_skfeed_batch(device, skf_file_vcr):
    """SkFeed matrix batch system operability tolerance test"""

    H_ref_ch4, S_ref_ch4, H_ref_h2o, S_ref_h2o = reference_data(device)

    species = [1, 6, 7, 8]

    b_def = {1: [0], 6: [0, 1], 7: [0, 1], 8: [0, 1]}

    # Load the Hamiltonian, overlap feed model
    h_feed = SkFeed.from_database(skf_file_vcr, species, 'hamiltonian',
                                  interpolation='bicubic', device=device)
    s_feed = SkFeed.from_database(skf_file_vcr, species, 'overlap',
                                  interpolation='bicubic', device=device)

    # Define (wave-function) compression radii, keep s and p the same
    vcrs = torch.tensor([[2.7, 2.5, 2.5, 2.5, 2.5], [2.3, 2.5, 2.5, 0, 0]],
                        device=device)
    H_ref = pack([H_ref_ch4.to(device), H_ref_h2o.to(device)])
    S_ref = pack([S_ref_ch4.to(device), S_ref_h2o.to(device)])
<<<<<<< HEAD

    mol = Geometry.from_ase_atoms([molecule('CH4'), molecule('H2O')], device=device)
=======

    mol = Geometry.from_ase_atoms([molecule('CH4'), molecule('H2O')], device=device)

>>>>>>> 0f89c2bd
    h_feed.vcr = vcrs
    s_feed.vcr = vcrs

    H = h_feed.matrix(mol, OrbitalInfo(mol.atomic_numbers, b_def))
    S = s_feed.matrix(mol, OrbitalInfo(mol.atomic_numbers, b_def))

    check_1 = torch.allclose(H, H_ref, atol=2E-5)
    check_2 = torch.allclose(S, S_ref, atol=1E-4)
    check_3 = H.device == device

    assert check_1, f'SkFeed H matrix outside of tolerance ({mol})'
    assert check_2, f'SkFeed S matrix outside of tolerance ({mol})'
    assert check_3, 'SkFeed.matrix returned on incorrect device'


###############################################
# tbmalt.physics.dftb.feeds.SkfOccupationFeed #
###############################################
# General
def test_skfoccupationfeed_general(device, skf_file):

    # Check 0: ensure that the feed can be constructed from a HDF5 skf database
    # without encountering an error.
    o_feed = SkfOccupationFeed.from_database(skf_file, [1, 6], device=device)

    # Check 1: ensure the feed is constructed on the correct device.
    check_1 = o_feed.device == device == list(o_feed.occupancies.values())[0].device
    assert check_1, 'SkfOccupationFeed has been placed on the incorrect device'

    # Check 2: verify that the '.to' method moves the feed and its contents to
    # the specified device as intended. Note that this test cannot be performed
    # if there is no other device present on the system to which a move can be
    # made.

    if torch.cuda.device_count():
        # Select a device to move to
        new_device = {'cuda': torch.device('cpu'),
                      'cpu': torch.device('cuda:0')}[device.type]
        o_feed_copy = o_feed.to(new_device)

        # In this instance the `.device` property can be trusted as it is
        # calculated ad-hoc from the only pytorch attribute.
        check_2 = o_feed_copy.device == new_device != device

        assert check_2, '".to" method failed to set the correct device'


# Single
def test_skfoccupationfeed_single(device, skf_file):
    o_feed = SkfOccupationFeed.from_database(skf_file, [1, 6, 8], device=device)
    shell_dict = {1: [0], 6: [0, 1], 8: [0, 1]}

    # Check 1: verify that results are returned on the correct device.
    check_1 = device == o_feed(
        OrbitalInfo(torch.tensor([1, 1], device=device), shell_dict)).device

    assert check_1, 'Results were placed on the wrong device'

    # Check 2: ensure results are within tolerance
    check_2a = torch.allclose(
        o_feed(OrbitalInfo(torch.tensor([1, 1], device=device), shell_dict)),
        torch.tensor([1., 1], device=device))

    check_2b = torch.allclose(
        o_feed(OrbitalInfo(torch.tensor([6, 1, 1, 1, 1], device=device), shell_dict)),
        torch.tensor([2., 2/3, 2/3, 2/3, 1, 1, 1, 1], device=device))

    check_2c = torch.allclose(
        o_feed(OrbitalInfo(torch.tensor([1, 1, 8], device=device), shell_dict)),
        torch.tensor([1., 1, 2, 4/3, 4/3, 4/3], device=device))

    check_2 = check_2a and check_2b and check_2c

    assert check_2, 'Predicted occupation values errors exceed allowed tolerance'


# Batch
def test_skfoccupationfeed_batch(device, skf_file):
    o_feed = SkfOccupationFeed.from_database(skf_file, [1, 6, 8], device=device)
    shell_dict = {1: [0], 6: [0, 1], 8: [0, 1]}

    orbs = OrbitalInfo(torch.tensor([
        [1, 1, 0, 0, 0],
        [6, 1, 1, 1, 1],
        [1, 1, 8, 0, 0],
    ], device=device), shell_dict)

    reference = torch.tensor([
        [1, 1,   0,   0,   0,   0,   0, 0],
        [2, 2/3, 2/3, 2/3, 1,   1,   1, 1],
        [1, 1,   2,   4/3, 4/3, 4/3, 0, 0]
    ], device=device)

    predicted = o_feed(orbs)

    check_1 = predicted.device == device
    assert check_1, 'Results were placed on the wrong device'

    check_2 = torch.allclose(predicted, reference)
    assert check_2, 'Predicted occupation value errors exceed allowed tolerance'


###############################################
# tbmalt.physics.dftb.feeds.HubbardFeed #
###############################################
# General
def test_hubbardfeed_general(device, skf_file):

    # Check 0: ensure that the feed can be constructed from a HDF5 skf database
    # without encountering an error.
    u_feed = HubbardFeed.from_database(skf_file, [1, 6], device=device)

    # Check 1: ensure the feed is constructed on the correct device.
    check_1 = u_feed.device == device == list(u_feed.hubbard_u.values())[0].device
    assert check_1, 'HubbardFeed has been placed on the incorrect device'

    # Check 2: verify that the '.to' method moves the feed and its contents to
    # the specified device as intended. Note that this test cannot be performed
    # if there is no other device present on the system to which a move can be
    # made.

    if torch.cuda.device_count():
        # Select a device to move to
        new_device = {'cuda': torch.device('cpu'),
                      'cpu': torch.device('cuda:0')}[device.type]
        u_feed_copy = u_feed.to(new_device)

        # In this instance the `.device` property can be trusted as it is
        # calculated ad-hoc from the only pytorch attribute.
        check_2 = u_feed_copy.device == new_device != device

        assert check_2, '".to" method failed to set the correct device'


# Single
def test_hubbardfeed_single(device, skf_file):
    u_feed = HubbardFeed.from_database(skf_file, [1, 6, 8], device=device)
    shell_dict = {1: [0], 6: [0, 1], 8: [0, 1]}

    # Check 1: verify that results are returned on the correct device.
    check_1 = device == u_feed(
        OrbitalInfo(torch.tensor([1, 1], device=device), shell_dict)).device

    assert check_1, 'Results were placed on the wrong device'

    # Check 2: ensure results are within tolerance
    check_2a = torch.allclose(
        u_feed(OrbitalInfo(torch.tensor([1, 1], device=device), shell_dict)),
        torch.tensor([0.4196174261, 0.4196174261], device=device))

    check_2b = torch.allclose(
        u_feed(OrbitalInfo(torch.tensor([6, 1, 1, 1, 1], device=device), shell_dict)),
        torch.tensor([0.3646664974, 0.4196174261, 0.4196174261,
                      0.4196174261, 0.4196174261], device=device))

    check_2c = torch.allclose(
        u_feed(OrbitalInfo(torch.tensor([1, 1, 8], device=device), shell_dict)),
        torch.tensor([0.4196174261, 0.4196174261, 0.4954041702], device=device))

    check_2 = check_2a and check_2b and check_2c

    assert check_2, 'Predicted hubbard value errors exceed allowed tolerance'


# Batch
def test_hubbardfeed_batch(device, skf_file):
    u_feed = HubbardFeed.from_database(skf_file, [1, 6, 8], device=device)
    shell_dict = {1: [0], 6: [0, 1], 8: [0, 1]}

    orbs = OrbitalInfo(torch.tensor([
        [1, 1, 0, 0, 0],
        [6, 1, 1, 1, 1],
        [1, 1, 8, 0, 0],
    ], device=device), shell_dict)

    reference = torch.tensor([
        [0.4196174261, 0.4196174261, 0,            0,            0],
        [0.3646664974, 0.4196174261, 0.4196174261, 0.4196174261, 0.4196174261],
        [0.4196174261, 0.4196174261, 0.4954041702, 0,            0]
    ], device=device)

    predicted = u_feed(orbs)

    check_1 = predicted.device == device
    assert check_1, 'Results were placed on the wrong device'

    check_2 = torch.allclose(predicted, reference)
    assert check_2, 'Predicted hubbard value errors exceed allowed tolerance'
<|MERGE_RESOLUTION|>--- conflicted
+++ resolved
@@ -254,8 +254,8 @@
     # Define (wave-function) compression radii, keep s and p the same
     vcrs = [torch.tensor([2.7, 2.5, 2.5, 2.5, 2.5], device=device),
             torch.tensor([2.3, 2.5, 2.5], device=device)]
-    H_ref = [H_ref_ch4.to(device), H_ref_h2o.to(device)]
-    S_ref = [S_ref_ch4.to(device), S_ref_h2o.to(device)]
+    H_ref = [H_ref_ch4, H_ref_h2o]
+    S_ref = [S_ref_ch4, S_ref_h2o]
 
     for ii, mol in enumerate([molecule('CH4'), molecule('H2O')]):
         mol = Geometry.from_ase_atoms(mol, device=device)
@@ -294,16 +294,11 @@
     # Define (wave-function) compression radii, keep s and p the same
     vcrs = torch.tensor([[2.7, 2.5, 2.5, 2.5, 2.5], [2.3, 2.5, 2.5, 0, 0]],
                         device=device)
-    H_ref = pack([H_ref_ch4.to(device), H_ref_h2o.to(device)])
-    S_ref = pack([S_ref_ch4.to(device), S_ref_h2o.to(device)])
-<<<<<<< HEAD
-
-    mol = Geometry.from_ase_atoms([molecule('CH4'), molecule('H2O')], device=device)
-=======
-
-    mol = Geometry.from_ase_atoms([molecule('CH4'), molecule('H2O')], device=device)
-
->>>>>>> 0f89c2bd
+    H_ref = pack([H_ref_ch4, H_ref_h2o])
+    S_ref = pack([S_ref_ch4, S_ref_h2o])
+
+    mol = Geometry.from_ase_atoms(
+        [molecule('CH4'), molecule('H2O')], device=device)
     h_feed.vcr = vcrs
     s_feed.vcr = vcrs
 
