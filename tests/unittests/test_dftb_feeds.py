import os
from os.path import join, dirname
import pytest
import torch
from typing import List
import numpy as np
from ase.build import molecule

from tbmalt.physics.dftb.feeds import ScipySkFeed, SkFeed, SkfOccupationFeed, HubbardFeed
from tbmalt import Geometry, OrbitalInfo
from tbmalt.common.batch import pack
from functools import reduce

torch.set_default_dtype(torch.float64)


def molecules(device) -> List[Geometry]:
    """Returns a selection of `Geometry` entities for testing.

    Currently, returned systems are H2, CH4, and C2H2Au2S3. The last of which
    is designed to ensure most possible interaction types are checked.

    Arguments:
        device: device onto which the `Geometry` objects should be placed.
            [DEFAULT=None]

    Returns:
        geometries: A list of `Geometry` objects.
    """
    H2 = Geometry(torch.tensor([1, 1], device=device),
                  torch.tensor([
                      [+0.00, +0.00, +0.37],
                      [+0.00, +0.00, -0.37]],
                      device=device),
                  units='angstrom')

    CH4 = Geometry(torch.tensor([6, 1, 1, 1, 1], device=device),
                   torch.tensor([
                       [+0.00, +0.00, +0.00],
                       [+0.63, +0.63, +0.63],
                       [-0.63, -0.63, +0.63],
                       [+0.63, -0.63, -0.63],
                       [-0.63, +0.63, -0.63]],
                       device=device),
                   units='angstrom')

    C2H2Au2S3 = Geometry(torch.tensor([1, 6, 16, 79, 16, 79, 16, 6, 1], device=device),
                         torch.tensor([
                             [+0.00, +0.00, +0.00],
                             [-0.03, +0.83, +0.86],
                             [-0.65, +1.30, +1.60],
                             [+0.14, +1.80, +2.15],
                             [-0.55, +0.42, +2.36],
                             [+0.03, +2.41, +3.46],
                             [+1.12, +1.66, +3.23],
                             [+1.10, +0.97, +0.86],
                             [+0.19, +0.93, +4.08]],
                             device=device),
                         units='angstrom')

    return [H2, CH4, C2H2Au2S3]


def hamiltonians(device):
    matrices = []
    path = join(dirname(__file__), 'data/skfeed')
    for system in ['H2', 'CH4', 'C2H2Au2S3']:
        matrices.append(torch.tensor(np.loadtxt(
            join(path, f'{system}_H.csv'), delimiter=','),
            device=device))
    return matrices


def overlaps(device):
    matrices = []
    path = join(dirname(__file__), 'data/skfeed')
    for system in ['H2', 'CH4', 'C2H2Au2S3']:
        matrices.append(torch.tensor(np.loadtxt(
            join(path, f'{system}_S.csv'), delimiter=','),
            device=device))
    return matrices


#########################################
# tbmalt.physics.dftb.feeds.ScipySkFeed #
#########################################
# Single
def test_scipyskfeed_single(device, skf_file: str):
    """ScipySkFeed matrix single system operability tolerance test"""

    if device.type == "cuda":
        pytest.skip("Scipy splines do not support CUDA.")

    b_def = {1: [0], 6: [0, 1], 16: [0, 1, 2], 79: [0, 1, 2]}
    H_feed = ScipySkFeed.from_database(
        skf_file, [1, 6, 16, 79], 'hamiltonian', device=device)
    S_feed = ScipySkFeed.from_database(
        skf_file, [1, 6, 16, 79], 'overlap', device=device)

    for mol, H_ref, S_ref in zip(
            molecules(device), hamiltonians(device), overlaps(device)):
        H = H_feed.matrix(mol, OrbitalInfo(mol.atomic_numbers, b_def))
        S = S_feed.matrix(mol, OrbitalInfo(mol.atomic_numbers, b_def))

        check_1 = torch.allclose(H, H_ref, atol=1E-7)
        check_2 = torch.allclose(S, S_ref, atol=1E-7)
        check_3 = H.device == device

        assert check_1, f'ScipySkFeed H matrix outside of tolerance ({mol})'
        assert check_2, f'ScipySkFeed S matrix outside of tolerance ({mol})'
        assert check_3, 'ScipySkFeed.matrix returned on incorrect device'


# Batch
def test_scipyskfeed_batch(device, skf_file: str):
    """ScipySkFeed matrix batch operability tolerance test"""

    if device.type == "cuda":
        pytest.skip("Scipy splines do not support CUDA.")

    H_feed = ScipySkFeed.from_database(
        skf_file, [1, 6, 16, 79], 'hamiltonian', device=device)
    S_feed = ScipySkFeed.from_database(
        skf_file, [1, 6, 16, 79], 'overlap', device=device)

    mols = reduce(lambda i, j: i+j, molecules(device))
    orbs = OrbitalInfo(mols.atomic_numbers,
                        {1: [0], 6: [0, 1], 16: [0, 1, 2], 79: [0, 1, 2]})

    H = H_feed.matrix(mols, orbs)
    S = S_feed.matrix(mols, orbs)

    check_1 = torch.allclose(H, pack(hamiltonians(device)), atol=1E-7)
    check_2 = torch.allclose(S, pack(overlaps(device)), atol=1E-7)
    check_3 = H.device == device

    # Check that batches of size one do not cause problems
    check_4 = (H_feed.matrix(mols[0:1], orbs[0:1]).ndim == 3)

    assert check_1, 'ScipySkFeed H matrix outside of tolerance (batch)'
    assert check_2, 'ScipySkFeed S matrix outside of tolerance (batch)'
    assert check_3, 'ScipySkFeed.matrix returned on incorrect device'
    assert check_4, 'Failure to operate on batches of size "one"'

# Note that gradient tests are not performed on the ScipySkFeed as it is not
# backpropagatable due to its use of Scipy splines for interpolation.

#########################################
# tbmalt.physics.dftb.feeds.SkFeed #
#########################################
# Hamiltonian and overlap data for CH4 and H2O
def reference_data(device):
    H_ref_ch4 = torch.tensor(
        [[-5.048917654803000E-01, 0.000000000000000E+00, 0.000000000000000E+00,
          0.000000000000000E+00, -3.235506247119279E-01, -3.235506247119279E-01,
          -3.235506247119279E-01, -3.235506247119279E-01],
         [0.000000000000000E+00, -1.943551799182000E-01, 0.000000000000000E+00,
          0.000000000000000E+00, -1.644218947194303E-01, 1.644218947194303E-01,
          1.644218947194303E-01, -1.644218947194303E-01],
         [0.000000000000000E+00, 0.000000000000000E+00, -1.943551799182000E-01,
          0.000000000000000E+00, -1.644218947194303E-01, -1.644218947194303E-01,
          1.644218947194303E-01, 1.644218947194303E-01],
         [0.000000000000000E+00, 0.000000000000000E+00, 0.000000000000000E+00,
          -1.943551799182000E-01, -1.644218947194303E-01, 1.644218947194303E-01,
          -1.644218947194303E-01, 1.644218947194303E-01],
         [-3.235506247119279E-01, -1.644218947194303E-01, -1.644218947194303E-01,
          -1.644218947194303E-01, -2.386005440483000E-01, -6.680097953235961E-02,
          -6.680097953235961E-02, -6.680097953235961E-02],
         [-3.235506247119279E-01, 1.644218947194303E-01, -1.644218947194303E-01,
          1.644218947194303E-01, -6.680097953235961E-02, -2.386005440483000E-01,
          -6.680097953235961E-02, -6.680097953235961E-02],
         [-3.235506247119279E-01, 1.644218947194303E-01, 1.644218947194303E-01,
          -1.644218947194303E-01, -6.680097953235961E-02, -6.680097953235961E-02,
          -2.386005440483000E-01, -6.680097953235961E-02],
         [-3.235506247119279E-01, -1.644218947194303E-01, 1.644218947194303E-01,
          1.644218947194303E-01, -6.680097953235961E-02, -6.680097953235961E-02,
          -6.680097953235961E-02, -2.386005440483000E-01]],
    device=device)

    S_ref_ch4 = torch.tensor(
        [[1.000000000000000E+00, 0.000000000000000E+00, 0.000000000000000E+00,
          0.000000000000000E+00, 4.084679411526629E-01, 4.084679411526629E-01,
          4.084679411526629E-01, 4.084679411526629E-01],
         [0.000000000000000E+00, 1.000000000000000E+00, 0.000000000000000E+00,
          0.000000000000000E+00, 2.598016488988212E-01, -2.598016488988212E-01,
          -2.598016488988212E-01, 2.598016488988212E-01],
         [0.000000000000000E+00, 0.000000000000000E+00, 1.000000000000000E+00,
          0.000000000000000E+00, 2.598016488988212E-01, 2.598016488988212E-01,
          -2.598016488988212E-01, -2.598016488988212E-01],
         [0.000000000000000E+00, 0.000000000000000E+00, 0.000000000000000E+00,
          1.000000000000000E+00, 2.598016488988212E-01, -2.598016488988212E-01,
          2.598016488988212E-01, -2.598016488988212E-01],
         [4.084679411526629E-01, 2.598016488988212E-01, 2.598016488988212E-01,
          2.598016488988212E-01, 1.000000000000000E+00, 8.616232232870227E-02,
          8.616232232870227E-02, 8.616232232870227E-02],
         [4.084679411526629E-01, -2.598016488988212E-01, 2.598016488988212E-01,
          -2.598016488988212E-01, 8.616232232870227E-02, 1.000000000000000E+00,
          8.616232232870227E-02, 8.616232232870227E-02],
         [4.084679411526629E-01, -2.598016488988212E-01, -2.598016488988212E-01,
          2.598016488988212E-01, 8.616232232870227E-02, 8.616232232870227E-02,
          1.000000000000000E+00, 8.616232232870227E-02],
         [4.084679411526629E-01, 2.598016488988212E-01, -2.598016488988212E-01,
          -2.598016488988212E-01, 8.616232232870227E-02, 8.616232232870227E-02,
          8.616232232870227E-02, 1.000000000000000E+00]],
        device=device)

    H_ref_h2o = torch.tensor(
        [[-8.788325840766993E-01, 0.000000000000000E+00, 0.000000000000000E+00,
          0.000000000000000E+00, -4.882459882956572E-01, -4.882459882956572E-01],
         [0.000000000000000E+00, -3.321317735287993E-01, 0.000000000000000E+00,
          0.000000000000000E+00, -2.760418336133891E-01, 2.760418336133891E-01],
         [0.000000000000000E+00, 0.000000000000000E+00, -3.321317735287993E-01,
          0.000000000000000E+00, 2.156680014519258E-01, 2.156680014519258E-01],
         [0.000000000000000E+00, 0.000000000000000E+00, 0.000000000000000E+00,
          -3.321317735287993E-01, 0.000000000000000E+00, 0.000000000000000E+00],
         [-4.882459882956572E-01, -2.760418336133891E-01, 2.156680014519258E-01,
          0.000000000000000E+00, -2.386005440482994E-01, -1.056313505954941E-01],
         [-4.882459882956572E-01, 2.760418336133891E-01, 2.156680014519258E-01,
          0.000000000000000E+00, -1.056313505954941E-01, -2.386005440482994E-01]],
        device=device)

    S_ref_h2o = torch.tensor(
        [[1.000000000000000E+00, 0.000000000000000E+00, 0.000000000000000E+00,
          0.000000000000000E+00, 4.090587540889245E-01, 4.090587540889245E-01],
         [0.000000000000000E+00, 1.000000000000000E+00, 0.000000000000000E+00,
          0.000000000000000E+00, 3.165866606110211E-01, -3.165866606110211E-01],
         [0.000000000000000E+00, 0.000000000000000E+00, 1.000000000000000E+00,
          0.000000000000000E+00, -2.473451631825645E-01, -2.473451631825645E-01],
         [0.000000000000000E+00, 0.000000000000000E+00, 0.000000000000000E+00,
          1.000000000000000E+00, 0.000000000000000E+00, 0.000000000000000E+00],
         [4.090587540889245E-01, 3.165866606110211E-01, -2.473451631825645E-01,
          0.000000000000000E+00, 1.000000000000000E+00, 1.554584894565836E-01],
         [4.090587540889245E-01, -3.165866606110211E-01, -2.473451631825645E-01,
          0.000000000000000E+00, 1.554584894565836E-01, 1.000000000000000E+00]],
        device=device)

    return H_ref_ch4, S_ref_ch4, H_ref_h2o, S_ref_h2o


def test_skfeed_single(device, skf_file_vcr):
    """SkFeed matrix single system operability tolerance test"""

    H_ref_ch4, S_ref_ch4, H_ref_h2o, S_ref_h2o = reference_data(device)

    species = [1, 6, 7, 8]
    b_def = {1: [0], 6: [0, 1], 7: [0, 1], 8: [0, 1]}

    # Load the Hamiltonian, overlap feed model
<<<<<<< HEAD
    h_feed = SkFeed.from_database(skf_file_vcr, species, 'hamiltonian',
                                  interpolation='bicubic', device=device)
    s_feed = SkFeed.from_database(skf_file_vcr, species, 'overlap',
=======
    h_feed = SkFeed.from_database(path_to_file, species, 'hamiltonian',
                                  interpolation='bicubic', device=device)
    s_feed = SkFeed.from_database(path_to_file, species, 'overlap',
>>>>>>> 25b5b1ae
                                  interpolation='bicubic', device=device)

    # Define (wave-function) compression radii, keep s and p the same
    vcrs = [torch.tensor([2.7, 2.5, 2.5, 2.5, 2.5], device=device),
            torch.tensor([2.3, 2.5, 2.5], device=device)]
    H_ref = [H_ref_ch4.to(device), H_ref_h2o.to(device)]
    S_ref = [S_ref_ch4.to(device), S_ref_h2o.to(device)]

    for ii, mol in enumerate([molecule('CH4'), molecule('H2O')]):
        mol = Geometry.from_ase_atoms(mol, device=device)
        h_feed.vcr = vcrs[ii]
        s_feed.vcr = vcrs[ii]

        H = h_feed.matrix(mol, OrbitalInfo(mol.atomic_numbers, b_def))
        S = s_feed.matrix(mol, OrbitalInfo(mol.atomic_numbers, b_def))

        check_1 = torch.allclose(H, H_ref[ii], atol=2E-5)
        check_2 = torch.allclose(S, S_ref[ii], atol=1E-4)
        check_3 = H.device == device

        assert check_1, f'SkFeed H matrix outside of tolerance ({mol})'
        assert check_2, f'SkFeed S matrix outside of tolerance ({mol})'
        assert check_3, 'SkFeed.matrix returned on incorrect device'



# Batch
def test_skfeed_batch(device, skf_file_vcr):
    """SkFeed matrix batch system operability tolerance test"""

    H_ref_ch4, S_ref_ch4, H_ref_h2o, S_ref_h2o = reference_data(device)

    species = [1, 6, 7, 8]

    b_def = {1: [0], 6: [0, 1], 7: [0, 1], 8: [0, 1]}

    # Load the Hamiltonian, overlap feed model
<<<<<<< HEAD
    h_feed = SkFeed.from_database(skf_file_vcr, species, 'hamiltonian',
                                  interpolation='bicubic', device=device)
    s_feed = SkFeed.from_database(skf_file_vcr, species, 'overlap',
=======
    h_feed = SkFeed.from_database(path_to_file, species, 'hamiltonian',
                                  interpolation='bicubic', device=device)
    s_feed = SkFeed.from_database(path_to_file, species, 'overlap',
>>>>>>> 25b5b1ae
                                  interpolation='bicubic', device=device)

    # Define (wave-function) compression radii, keep s and p the same
    vcrs = torch.tensor([[2.7, 2.5, 2.5, 2.5, 2.5], [2.3, 2.5, 2.5, 0, 0]],
                        device=device)
    H_ref = pack([H_ref_ch4.to(device), H_ref_h2o.to(device)])
    S_ref = pack([S_ref_ch4.to(device), S_ref_h2o.to(device)])

<<<<<<< HEAD
    mol = Geometry.from_ase_atoms(
        [molecule('CH4'), molecule('H2O')], device=device)
=======
    mol = Geometry.from_ase_atoms([molecule('CH4'), molecule('H2O')], device=device)
>>>>>>> 25b5b1ae
    h_feed.vcr = vcrs
    s_feed.vcr = vcrs

    H = h_feed.matrix(mol, OrbitalInfo(mol.atomic_numbers, b_def))
    S = s_feed.matrix(mol, OrbitalInfo(mol.atomic_numbers, b_def))

    check_1 = torch.allclose(H, H_ref, atol=2E-5)
    check_2 = torch.allclose(S, S_ref, atol=1E-4)
    check_3 = H.device == device

    assert check_1, f'SkFeed H matrix outside of tolerance ({mol})'
    assert check_2, f'SkFeed S matrix outside of tolerance ({mol})'
    assert check_3, 'SkFeed.matrix returned on incorrect device'


###############################################
# tbmalt.physics.dftb.feeds.SkfOccupationFeed #
###############################################
# General
def test_skfoccupationfeed_general(device, skf_file):

    # Check 0: ensure that the feed can be constructed from a HDF5 skf database
    # without encountering an error.
    o_feed = SkfOccupationFeed.from_database(skf_file, [1, 6], device=device)

    # Check 1: ensure the feed is constructed on the correct device.
    check_1 = o_feed.device == device == list(o_feed.occupancies.values())[0].device
    assert check_1, 'SkfOccupationFeed has been placed on the incorrect device'

    # Check 2: verify that the '.to' method moves the feed and its contents to
    # the specified device as intended. Note that this test cannot be performed
    # if there is no other device present on the system to which a move can be
    # made.

    if torch.cuda.device_count():
        # Select a device to move to
        new_device = {'cuda': torch.device('cpu'),
                      'cpu': torch.device('cuda:0')}[device.type]
        o_feed_copy = o_feed.to(new_device)

        # In this instance the `.device` property can be trusted as it is
        # calculated ad-hoc from the only pytorch attribute.
        check_2 = o_feed_copy.device == new_device != device

        assert check_2, '".to" method failed to set the correct device'


# Single
def test_skfoccupationfeed_single(device, skf_file):
    o_feed = SkfOccupationFeed.from_database(skf_file, [1, 6, 8], device=device)
    shell_dict = {1: [0], 6: [0, 1], 8: [0, 1]}

    # Check 1: verify that results are returned on the correct device.
    check_1 = device == o_feed(
        OrbitalInfo(torch.tensor([1, 1], device=device), shell_dict)).device

    assert check_1, 'Results were placed on the wrong device'

    # Check 2: ensure results are within tolerance
    check_2a = torch.allclose(
        o_feed(OrbitalInfo(torch.tensor([1, 1], device=device), shell_dict)),
        torch.tensor([1., 1], device=device))

    check_2b = torch.allclose(
        o_feed(OrbitalInfo(torch.tensor([6, 1, 1, 1, 1], device=device), shell_dict)),
        torch.tensor([2., 2/3, 2/3, 2/3, 1, 1, 1, 1], device=device))

    check_2c = torch.allclose(
        o_feed(OrbitalInfo(torch.tensor([1, 1, 8], device=device), shell_dict)),
        torch.tensor([1., 1, 2, 4/3, 4/3, 4/3], device=device))

    check_2 = check_2a and check_2b and check_2c

    assert check_2, 'Predicted occupation values errors exceed allowed tolerance'


# Batch
def test_skfoccupationfeed_batch(device, skf_file):
    o_feed = SkfOccupationFeed.from_database(skf_file, [1, 6, 8], device=device)
    shell_dict = {1: [0], 6: [0, 1], 8: [0, 1]}

    orbs = OrbitalInfo(torch.tensor([
        [1, 1, 0, 0, 0],
        [6, 1, 1, 1, 1],
        [1, 1, 8, 0, 0],
    ], device=device), shell_dict)

    reference = torch.tensor([
        [1, 1,   0,   0,   0,   0,   0, 0],
        [2, 2/3, 2/3, 2/3, 1,   1,   1, 1],
        [1, 1,   2,   4/3, 4/3, 4/3, 0, 0]
    ], device=device)

    predicted = o_feed(orbs)

    check_1 = predicted.device == device
    assert check_1, 'Results were placed on the wrong device'

    check_2 = torch.allclose(predicted, reference)
    assert check_2, 'Predicted occupation value errors exceed allowed tolerance'


###############################################
# tbmalt.physics.dftb.feeds.HubbardFeed #
###############################################
# General
def test_hubbardfeed_general(device, skf_file):

    # Check 0: ensure that the feed can be constructed from a HDF5 skf database
    # without encountering an error.
    u_feed = HubbardFeed.from_database(skf_file, [1, 6], device=device)

    # Check 1: ensure the feed is constructed on the correct device.
    check_1 = u_feed.device == device == list(u_feed.hubbard_u.values())[0].device
    assert check_1, 'HubbardFeed has been placed on the incorrect device'

    # Check 2: verify that the '.to' method moves the feed and its contents to
    # the specified device as intended. Note that this test cannot be performed
    # if there is no other device present on the system to which a move can be
    # made.

    if torch.cuda.device_count():
        # Select a device to move to
        new_device = {'cuda': torch.device('cpu'),
                      'cpu': torch.device('cuda:0')}[device.type]
        u_feed_copy = u_feed.to(new_device)

        # In this instance the `.device` property can be trusted as it is
        # calculated ad-hoc from the only pytorch attribute.
        check_2 = u_feed_copy.device == new_device != device

        assert check_2, '".to" method failed to set the correct device'


# Single
def test_hubbardfeed_single(device, skf_file):
    u_feed = HubbardFeed.from_database(skf_file, [1, 6, 8], device=device)
    shell_dict = {1: [0], 6: [0, 1], 8: [0, 1]}

    # Check 1: verify that results are returned on the correct device.
    check_1 = device == u_feed(
        OrbitalInfo(torch.tensor([1, 1], device=device), shell_dict)).device

    assert check_1, 'Results were placed on the wrong device'

    # Check 2: ensure results are within tolerance
    check_2a = torch.allclose(
        u_feed(OrbitalInfo(torch.tensor([1, 1], device=device), shell_dict)),
        torch.tensor([0.4196174261, 0.4196174261], device=device))

    check_2b = torch.allclose(
        u_feed(OrbitalInfo(torch.tensor([6, 1, 1, 1, 1], device=device), shell_dict)),
        torch.tensor([0.3646664974, 0.4196174261, 0.4196174261,
                      0.4196174261, 0.4196174261], device=device))

    check_2c = torch.allclose(
        u_feed(OrbitalInfo(torch.tensor([1, 1, 8], device=device), shell_dict)),
        torch.tensor([0.4196174261, 0.4196174261, 0.4954041702], device=device))

    check_2 = check_2a and check_2b and check_2c

    assert check_2, 'Predicted hubbard value errors exceed allowed tolerance'


# Batch
def test_hubbardfeed_batch(device, skf_file):
    u_feed = HubbardFeed.from_database(skf_file, [1, 6, 8], device=device)
    shell_dict = {1: [0], 6: [0, 1], 8: [0, 1]}

    orbs = OrbitalInfo(torch.tensor([
        [1, 1, 0, 0, 0],
        [6, 1, 1, 1, 1],
        [1, 1, 8, 0, 0],
    ], device=device), shell_dict)

    reference = torch.tensor([
        [0.4196174261, 0.4196174261, 0,            0,            0],
        [0.3646664974, 0.4196174261, 0.4196174261, 0.4196174261, 0.4196174261],
        [0.4196174261, 0.4196174261, 0.4954041702, 0,            0]
    ], device=device)

    predicted = u_feed(orbs)

    check_1 = predicted.device == device
    assert check_1, 'Results were placed on the wrong device'

    check_2 = torch.allclose(predicted, reference)
    assert check_2, 'Predicted hubbard value errors exceed allowed tolerance'
<|MERGE_RESOLUTION|>--- conflicted
+++ resolved
@@ -246,15 +246,9 @@
     b_def = {1: [0], 6: [0, 1], 7: [0, 1], 8: [0, 1]}
 
     # Load the Hamiltonian, overlap feed model
-<<<<<<< HEAD
     h_feed = SkFeed.from_database(skf_file_vcr, species, 'hamiltonian',
                                   interpolation='bicubic', device=device)
     s_feed = SkFeed.from_database(skf_file_vcr, species, 'overlap',
-=======
-    h_feed = SkFeed.from_database(path_to_file, species, 'hamiltonian',
-                                  interpolation='bicubic', device=device)
-    s_feed = SkFeed.from_database(path_to_file, species, 'overlap',
->>>>>>> 25b5b1ae
                                   interpolation='bicubic', device=device)
 
     # Define (wave-function) compression radii, keep s and p the same
@@ -292,15 +286,9 @@
     b_def = {1: [0], 6: [0, 1], 7: [0, 1], 8: [0, 1]}
 
     # Load the Hamiltonian, overlap feed model
-<<<<<<< HEAD
     h_feed = SkFeed.from_database(skf_file_vcr, species, 'hamiltonian',
                                   interpolation='bicubic', device=device)
     s_feed = SkFeed.from_database(skf_file_vcr, species, 'overlap',
-=======
-    h_feed = SkFeed.from_database(path_to_file, species, 'hamiltonian',
-                                  interpolation='bicubic', device=device)
-    s_feed = SkFeed.from_database(path_to_file, species, 'overlap',
->>>>>>> 25b5b1ae
                                   interpolation='bicubic', device=device)
 
     # Define (wave-function) compression radii, keep s and p the same
@@ -309,12 +297,8 @@
     H_ref = pack([H_ref_ch4.to(device), H_ref_h2o.to(device)])
     S_ref = pack([S_ref_ch4.to(device), S_ref_h2o.to(device)])
 
-<<<<<<< HEAD
-    mol = Geometry.from_ase_atoms(
-        [molecule('CH4'), molecule('H2O')], device=device)
-=======
     mol = Geometry.from_ase_atoms([molecule('CH4'), molecule('H2O')], device=device)
->>>>>>> 25b5b1ae
+
     h_feed.vcr = vcrs
     s_feed.vcr = vcrs
 
